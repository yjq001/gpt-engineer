--- conflicted
+++ resolved
@@ -1,6 +1,3 @@
-<<<<<<< HEAD
-from collections import OrderedDict
-=======
 """
 FilesDict Module
 
@@ -12,7 +9,7 @@
 Classes:
     FilesDict: A dictionary-based container for managing code files.
 """
->>>>>>> 19446faa
+from collections import OrderedDict
 from pathlib import Path
 from typing import Union
 
@@ -74,13 +71,13 @@
             chat_str += "\n"
         return f"```\n{chat_str}```"
 
-<<<<<<< HEAD
+
 
 def file_to_lines_dict(file_content: str) -> dict:
     """
     Converts file content into a dictionary where each line number is a key
     and the corresponding line content is the value.
-=======
+
             Takes the name and content of a file and formats it into a string that is suitable
             for input to an AI agent, enclosed within markdown code block fences.
 
@@ -103,7 +100,6 @@
             ```
             """
             return file_str
->>>>>>> 19446faa
 
     Parameters
     ----------
