"""
file_selector.py

This module offers interactive file selection for projects. Leveraging a terminal-based,
tree-structured display, users can navigate and select files for editing or processing.
It integrates with system editors for direct file modification and supports saving
selections for later use. Designed for efficient workflow enhancement in file-intensive
environments, it offers customizable file filtering and seamless editor integration.

Key Components:
- FileSelector: Manages file selection and interaction.
- DisplayablePath: Provides a structured view of file paths.

Usage:
Typically used in project setup or management phases for selecting specific files.
It operates within the GPT-Engineer environment, relying on core functionalities for
file handling and persistence.
"""

import fnmatch
import os
import subprocess

from pathlib import Path
from typing import Any, Dict, List, Union

import toml

from gpt_engineer.core.default.disk_memory import DiskMemory
from gpt_engineer.core.default.paths import metadata_path
from gpt_engineer.core.files_dict import FilesDict
from gpt_engineer.core.git import get_gitignore_rules, is_git_repo, filter_by_gitignore


class FileSelector:
    """
    Manages file selection and interaction within a project directory.

    This class provides methods to interactively select files from the terminal,
    save selections for later use, and integrate with system editors for direct
    file modification.

    Attributes
    ----------
    IGNORE_FOLDERS : set
        A set of directory names to ignore during file selection.
    FILE_LIST_NAME : str
        The name of the file that stores the selected files list.
    COMMENT : str
        The comment string to be added to the top of the file selection list.
    """

    IGNORE_FOLDERS = {"site-packages", "node_modules", "venv", "__pycache__"}
    FILE_LIST_NAME = "file_selection.toml"
    COMMENT = (
        "# Remove '#' to select a file.\n\n"
        "# gpt-engineer can only read selected files. "
        "Including irrelevant files will degrade performance, "
        "cost additional tokens and potentially overflow token limit.\n\n"
    )

    def __init__(self, project_path: Union[str, Path]):
        """
        Initializes the FileSelector with a given project path.

        Parameters
        ----------
        project_path : Union[str, Path]
            The path to the project directory where file selection is to be performed.
        """
        self.project_path = project_path
        self.metadata_db = DiskMemory(metadata_path(self.project_path))
        self.toml_path = self.metadata_db.path / self.FILE_LIST_NAME

    def ask_for_files(self) -> FilesDict:
        """
        Prompts the user to select files for context improvement.

        This method supports selection from the terminal or using a previously saved list.
        In test mode, it retrieves files from a predefined TOML configuration.

        Returns
        -------
        FilesDict
            A dictionary with file paths as keys and file contents as values.
        """

        if os.getenv("GPTE_TEST_MODE"):
            # In test mode, retrieve files from a predefined TOML configuration
            assert self.FILE_LIST_NAME in self.metadata_db
            selected_files = self.get_files_from_toml(self.project_path, self.toml_path)
        else:
            # Otherwise, use the editor file selector for interactive selection
            if self.FILE_LIST_NAME in self.metadata_db:
                print(
                    f"File list detected at {self.toml_path}. Edit or delete it if you want to select new files."
                )
                selected_files = self.editor_file_selector(self.project_path, False)
            else:
                selected_files = self.editor_file_selector(self.project_path, True)

        content_dict = {}
        for file_path in selected_files:
            # selected files contains paths that are relative to the project path
            try:
                # to open the file we need the path from the cwd
                with open(Path(self.project_path) / file_path, "r") as content:
                    content_dict[str(file_path)] = content.read()
            except FileNotFoundError:
                print(f"Warning: File not found {file_path}")
        return FilesDict(content_dict)

    def editor_file_selector(
        self, input_path: Union[str, Path], init: bool = True
    ) -> List[str]:
        """
        Provides an interactive file selection interface using a .toml file.

        Parameters
        ----------
        input_path : Union[str, Path]
            The path where file selection is to be performed.
        init : bool, optional
            Indicates whether to initialize the .toml file with the file tree.

        Returns
        -------
        List[str]
            A list of strings representing the paths of selected files.
        """

        root_path = Path(input_path)
        tree_dict = {}
        toml_file = DiskMemory(metadata_path(input_path)).path / "file_selection.toml"
        # Define the toml file path

        # Initialize .toml file with file tree if in initial state
        if init:
            tree_dict = {x: "selected" for x in self.get_current_files(root_path)}

            s = toml.dumps({"files": tree_dict})

            # add comments on all lines that match = "selected"
            s = "\n".join(
                [
                    "# " + line if line.endswith(' = "selected"') else line
                    for line in s.split("\n")
                ]
            )
            # Write to the toml file
            with open(toml_file, "w") as f:
                f.write(self.COMMENT)
                f.write(s)

        else:
            # Load existing files from the .toml configuration
            all_files = self.get_current_files(root_path)
            s = toml.dumps({"files": {x: "selected" for x in all_files}})

            with open(toml_file, "r") as file:
                selected_files = toml.load(file)

            lines = s.split("\n")
            s = "\n".join(
                lines[:1]
                + [
                    line
                    if line.split(" = ")[0].strip('"') in selected_files["files"]
                    else "# " + line
                    for line in lines[1:]
                ]
            )

            # Write the merged list back to the .toml for user review and modification
            with open(toml_file, "w") as file:
                file.write(self.COMMENT)  # Ensure to write the comment
                file.write(s)

        print(
            "Please select and deselect (add # in front) files, save it, and close it to continue..."
        )
        self.open_with_default_editor(
            toml_file
        )  # Open the .toml file in the default editor for user modification
        return self.get_files_from_toml(
            input_path, toml_file
        )  # Return the list of selected files after user edits

    def open_with_default_editor(self, file_path: Union[str, Path]):
        """
        Opens a file with the system's default text editor.

        Parameters
        ----------
        file_path : Union[str, Path]
            The path to the file to be opened in the text editor.
        """

        editors = [
            "gedit",
            "notepad",
            "nvim",
            "write",
            "nano",
            "vim",
            "emacs",
        ]  # Putting the beginner-friendly text editor forward
        chosen_editor = os.environ.get("EDITOR")

        # Try the preferred editor first, then fallback to common editors
        if chosen_editor:
            try:
                subprocess.run([chosen_editor, file_path])
                return
            except Exception:
                pass

        for editor in editors:
            try:
                subprocess.run([editor, file_path])
                return
            except Exception:
                continue
        print("No suitable text editor found. Please edit the file manually.")

    def is_utf8(self, file_path: Union[str, Path]) -> bool:
        """
        Checks if the file at the given path is UTF-8 encoded.

        Parameters
        ----------
        file_path : Union[str, Path]
            The path to the file to be checked.

        Returns
        -------
        bool
            True if the file is UTF-8 encoded, False otherwise.
        """

        try:
            with open(file_path, "rb") as file:
                file.read().decode("utf-8")
                return True
        except UnicodeDecodeError:
            return False

    def get_files_from_toml(
        self, input_path: Union[str, Path], toml_file: Union[str, Path]
    ) -> List[str]:
        """
        Retrieves a list of selected files from a .toml configuration file.

        Parameters
        ----------
        input_path : Union[str, Path]
            The path where file selection was performed.
        toml_file : Union[str, Path]
            The path to the .toml file containing the file selection.

        Returns
        -------
        List[str]
            A list of strings representing the paths of selected files.

        Raises
        ------
        Exception
            If no files are selected in the .toml file.
        """
        selected_files = []
        edited_tree = toml.load(toml_file)  # Load the edited .toml file

        # Iterate through the files in the .toml and append selected files to the list
        for file, _ in edited_tree["files"].items():
            selected_files.append(file)

        # Ensure that at least one file is selected, or raise an exception
        if not selected_files:
            raise Exception(
                "No files were selected. Please select at least one file to proceed."
            )

        print(f"\nYou have selected the following files:\n{input_path}")

        project_path = Path(input_path).resolve()
        all_paths = set(
            project_path.joinpath(file).resolve(strict=False) for file in selected_files
        )

        try:
            for displayable_path in DisplayablePath.make_tree(project_path):
                if displayable_path.path in all_paths:
                    print(displayable_path.displayable())
        except FileNotFoundError:
            print("Specified path does not exist: ", project_path)
        except Exception as e:
            print("An error occurred while trying to display the file tree:", e)

        print("\n")
        return selected_files

    def merge_file_lists(
        self, existing_files: Dict[str, Any], new_files: Dict[str, Any]
    ) -> Dict[str, Any]:
        """
        Merges two lists of files, preserving the selection status.

        Parameters
        ----------
        existing_files : Dict[str, Any]
            The dictionary of existing files with their properties.
        new_files : Dict[str, Any]
            The dictionary of new files with their properties.

        Returns
        -------
        Dict[str, Any]
            The updated dictionary of files after merging.
        """
        # Update the existing files with any new files or changes
        for file, properties in new_files.items():
            if file not in existing_files:
                existing_files[file] = properties  # Add new files as unselected
            # If you want to update other properties of existing files, you can do so here

        return existing_files

<<<<<<< HEAD
    def should_filter_file(self, file_path: Path, filters: List[str]) -> bool:
        """
        Determines if a file should be ignored based on .gitignore rules.
        """
        for f in filters:
            if fnmatch.fnmatchcase(str(file_path), f):
                return True
        return False

    def get_current_files(self, project_path: Union[str, Path]) -> list[str]:
        """
        Generates a dictionary of all files in the project directory with their
        selection status set to False by default. Hides files based on
        .gitignore rules.
=======
    def get_current_files(self, project_path: Union[str, Path]) -> List[str]:
        """
        Generates a list of all files in the project directory.

        Parameters
        ----------
        project_path : Union[str, Path]
            The path to the project directory.

        Returns
        -------
        List[str]
            A list of strings representing the relative paths of all files in the project directory.
>>>>>>> 285b6609
        """
        all_files = []
        project_path = Path(
            project_path
        ).resolve()  # Ensure path is absolute and resolved

        file_list = project_path.glob("**/*")

        for path in file_list:  # Recursively list all files
            if path.is_file():
                relpath = path.relative_to(project_path)
                parts = relpath.parts
                if any(part.startswith(".") for part in parts):
                    continue  # Skip hidden files
                if any(part in self.IGNORE_FOLDERS for part in parts):
                    continue

                all_files.append(str(relpath))

        if is_git_repo(project_path):
            all_files = filter_by_gitignore(project_path, all_files)

        return all_files

    def is_in_ignoring_extensions(self, path: Path) -> bool:
        """
        Checks if a file path should be ignored based on predefined criteria.

        Parameters
        ----------
        path : Path
            The path to the file to be checked.

        Returns
        -------
        bool
            True if the file should not be ignored, False otherwise.
        """
        is_hidden = not path.name.startswith(".")
        is_pycache = "__pycache__" not in path.name
        return is_hidden and is_pycache


class DisplayablePath(object):
    """
    Represents and displays a file system path in a tree-like structure.

    This class is used to visually represent the structure of directories and files
    in a way that is similar to a file explorer's tree view.
    """

    display_filename_prefix_middle = "├── "
    display_filename_prefix_last = "└── "
    display_parent_prefix_middle = "    "
    display_parent_prefix_last = "│   "

    def __init__(
        self, path: Union[str, Path], parent_path: "DisplayablePath", is_last: bool
    ):
        """
        Initializes a DisplayablePath object with a given path and parent.

        Parameters
        ----------
        path : Union[str, Path]
            The file system path to be displayed.
        parent_path : DisplayablePath
            The parent path in the tree structure.
        is_last : bool
            Indicates whether this is the last sibling in the tree structure.
        """
        self.depth = 0
        self.path = Path(str(path))
        self.parent = parent_path
        self.is_last = is_last
        if self.parent:
            self.depth = self.parent.depth + 1  # Increment depth if it has a parent

    @property
    def display_name(self) -> str:
        """
        Get the display name of the file or directory.
        """
        if self.path.is_dir():
            return self.path.name + "/"
        return self.path.name

    @classmethod
    def make_tree(
        cls, root: Union[str, Path], parent=None, is_last=False, criteria=None
    ):
        """
        Creates a tree of DisplayablePath objects from a root directory.

        Parameters
        ----------
        root : Union[str, Path]
            The root directory from which to start creating the tree.
        parent : DisplayablePath, optional
            The parent path in the tree structure.
        is_last : bool, optional
            Indicates whether this is the last sibling in the tree structure.
        criteria : callable, optional
            A function to filter the paths included in the tree.

        Yields
        ------
        DisplayablePath
            The next DisplayablePath object in the tree.
        """
        root = Path(str(root))  # Ensure root is a Path object
        criteria = criteria or cls._default_criteria
        displayable_root = cls(root, parent, is_last)
        yield displayable_root

        if root.is_dir():  # Check if root is a directory before iterating
            children = sorted(
                list(path for path in root.iterdir() if criteria(path)),
                key=lambda s: str(s).lower(),
            )
            count = 1
            for path in children:
                is_last = count == len(children)
                yield from cls.make_tree(
                    path, parent=displayable_root, is_last=is_last, criteria=criteria
                )
                count += 1

    @classmethod
    def _default_criteria(cls, path: Path) -> bool:
        """
        The default criteria function to filter the paths.
        """
        return True

    def displayable(self) -> str:
        """
        Returns a string representation of the path for display in a tree-like structure.

        Returns
        -------
        str
            The displayable string representation of the file or directory.
        """
        if self.parent is None:
            return self.display_name

        _filename_prefix = (
            self.display_filename_prefix_last
            if self.is_last
            else self.display_filename_prefix_middle
        )

        parts = ["{!s} {!s}".format(_filename_prefix, self.display_name)]

        parent = self.parent
        while parent and parent.parent is not None:
            parts.append(
                self.display_parent_prefix_middle
                if parent.is_last
                else self.display_parent_prefix_last
            )
            parent = parent.parent

        return "".join(reversed(parts))  # Assemble the parts into the final string<|MERGE_RESOLUTION|>--- conflicted
+++ resolved
@@ -326,7 +326,6 @@
 
         return existing_files
 
-<<<<<<< HEAD
     def should_filter_file(self, file_path: Path, filters: List[str]) -> bool:
         """
         Determines if a file should be ignored based on .gitignore rules.
@@ -336,15 +335,9 @@
                 return True
         return False
 
-    def get_current_files(self, project_path: Union[str, Path]) -> list[str]:
-        """
-        Generates a dictionary of all files in the project directory with their
-        selection status set to False by default. Hides files based on
-        .gitignore rules.
-=======
     def get_current_files(self, project_path: Union[str, Path]) -> List[str]:
         """
-        Generates a list of all files in the project directory.
+        Generates a list of all files in the project directory. Will use .gitignore files if project_path is a git repository.
 
         Parameters
         ----------
@@ -355,7 +348,6 @@
         -------
         List[str]
             A list of strings representing the relative paths of all files in the project directory.
->>>>>>> 285b6609
         """
         all_files = []
         project_path = Path(
